--- conflicted
+++ resolved
@@ -283,13 +283,8 @@
 
     pub async fn start<FN, F>(&mut self, cb: FN) -> FirestoreResult<()>
     where
-<<<<<<< HEAD
         FN: Fn(FirestoreListenEvent, D) -> F + Send + Sync + 'static,
-        F: Future<Output = BoxedErrResult<()>> + Send + 'static,
-=======
-        FN: Fn(FirestoreListenEvent) -> F + Send + Sync + 'static,
         F: Future<Output = AnyBoxedErrResult<()>> + Send + 'static,
->>>>>>> 81785903
     {
         info!(
             "Starting a Firestore listener for targets: {:?}...",
@@ -357,13 +352,8 @@
         cb: FN,
     ) where
         D: FirestoreListenSupport + Clone + Send + Sync,
-<<<<<<< HEAD
         FN: Fn(FirestoreListenEvent, D) -> F + Send + Sync,
-        F: Future<Output = BoxedErrResult<()>> + Send,
-=======
-        FN: Fn(FirestoreListenEvent) -> F + Send + Sync,
         F: Future<Output = AnyBoxedErrResult<()>> + Send,
->>>>>>> 81785903
     {
         let effective_delay = listener_params
             .retry_delay
